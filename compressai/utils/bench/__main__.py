# Copyright 2020 InterDigital Communications, Inc.
#
# Licensed under the Apache License, Version 2.0 (the "License");
# you may not use this file except in compliance with the License.
# You may obtain a copy of the License at
#
#     http://www.apache.org/licenses/LICENSE-2.0
#
# Unless required by applicable law or agreed to in writing, software
# distributed under the License is distributed on an "AS IS" BASIS,
# WITHOUT WARRANTIES OR CONDITIONS OF ANY KIND, either express or implied.
# See the License for the specific language governing permissions and
# limitations under the License.
"""
Collect performance metrics of published traditional or end-to-end image
codecs.
"""
from typing import Union, Tuple, List

import argparse
import io
import json
import os
import platform
import subprocess
import sys
import time

import multiprocessing as mp

from collections import defaultdict
from itertools import starmap
from tempfile import mkstemp

import PIL
import PIL.Image as Image

import numpy as np

import torch
from pytorch_msssim import ms_ssim

# from torchvision.datasets.folder
IMG_EXTENSIONS = ('.jpg', '.jpeg', '.png', '.ppm', '.bmp', '.pgm', '.tif',
                  '.tiff', '.webp')


def filesize(filepath: str) -> int:
    """Return file size in bits of `filepath`."""
    if not os.path.isfile(filepath):
        raise ValueError(f'Invalid file "{filepath}".')
    return os.stat(filepath).st_size


def read_image(filepath: str, mode: str = 'RGB') -> np.array:
    """Return PIL image in the specified `mode` format. """
    if not os.path.isfile(filepath):
        raise ValueError(f'Invalid file "{filepath}".')
    return Image.open(filepath).convert(mode)


def compute_metrics(a: Union[np.array, Image.Image],
                    b: Union[np.array, Image.Image],
                    max_val: float = 255.) -> Tuple[float, float]:
    """Returns PSNR and MS-SSIM between images `a` and `b`. """
    if isinstance(a, Image.Image):
        a = np.asarray(a)
    if isinstance(b, Image.Image):
        b = np.asarray(b)

    a = torch.from_numpy(a.copy()).float().unsqueeze(0)
    if a.size(3) == 3:
        a = a.permute(0, 3, 1, 2)
    b = torch.from_numpy(b.copy()).float().unsqueeze(0)
    if b.size(3) == 3:
        b = b.permute(0, 3, 1, 2)

    mse = torch.mean((a - b)**2).item()
    p = 20 * np.log10(max_val) - 10 * np.log10(mse)
    m = ms_ssim(a, b, data_range=max_val).item()
    return p, m


def rgb2ycbcr(rgb: np.array, bitdepth: int = 8) -> np.array:
    """RGB -> YCbCr, BT.709 conversion."""
    assert bitdepth in (8, 10)
    assert len(rgb.shape) == 3
    assert rgb.shape[0] == 3

    dtype = rgb.dtype
    assert dtype in (np.float32, np.uint8)

    if dtype == np.uint8:
        rgb = rgb.astype(np.float32) / (2**bitdepth - 1)

    ycbcr = np.empty_like(rgb)

    ycbcr[0] = 0.2126 * rgb[0] + 0.7152 * rgb[1] + 0.0722 * rgb[2]
    ycbcr[1] = (rgb[2] - ycbcr[0]) / 1.8556 + 0.5
    ycbcr[2] = (rgb[0] - ycbcr[0]) / 1.5748 + 0.5

    ycbcr = np.clip(ycbcr, 0, 1)

    if dtype == np.uint8:
        ycbcr = (ycbcr * (2**bitdepth - 1)).astype(np.uint8)

    return ycbcr


def ycbcr2rgb(ycbcr: np.array, bitdepth: int = 8) -> np.array:
    """YCbCr -> RGB, BT.709 conversion."""
    assert bitdepth in (8, 10)
    assert len(ycbcr.shape) == 3
    assert ycbcr.shape[0] == 3

    dtype = ycbcr.dtype
    assert dtype in (np.float32, np.uint8)

    if dtype == np.uint8:
        ycbcr = ycbcr.astype(np.float32) / (2**bitdepth - 1)

    rgb = np.empty_like(ycbcr)
    rgb[0] = 1.5748 * (ycbcr[2] - 0.5) + ycbcr[0]
    rgb[2] = 1.8556 * (ycbcr[1] - 0.5) + ycbcr[0]
    rgb[1] = (ycbcr[0] - 0.2126 * rgb[0] - 0.0722 * rgb[2]) / 0.7152

    rgb = np.clip(rgb, 0, 1)

    return rgb


def run_command(cmd, ignore_returncodes=None):
    cmd = [str(c) for c in cmd]
    try:
        rv = subprocess.check_output(cmd)
        return rv.decode('ascii')
    except subprocess.CalledProcessError as err:
        if ignore_returncodes is not None and \
                err.returncode in ignore_returncodes:
            return err.output
        print(err.output.decode("utf-8"))
        sys.exit(1)


def _get_ffmpeg_version():
    rv = run_command(['ffmpeg', '-version'])
    return rv.split()[2]


def _get_bpg_version(encoder_path):
    rv = run_command([encoder_path, '-h'], ignore_returncodes=[1])
    return rv.split()[4]


class Codec:
    """Abstract base class"""
    _description = None

    def __init__(self, args):
        self._set_args(args)

    def _set_args(self, args):
        return args

    @classmethod
    def setup_args(cls, parser):
        setup_common_args(parser)

    @property
    def description(self):
        return self._description

    @property
    def name(self):
        raise NotImplementedError()

    def _load_img(self, img):
        return os.path.abspath(img)

    def _run(self, img, quality, *args, **kwargs):
        raise NotImplementedError()

    def run(self, img, quality, index, *args, **kwargs):
        img = self._load_img(img)
        return (index, self._run(img, quality, *args, **kwargs))


class PillowCodec(Codec):
    """Abastract codec based on Pillow bindings."""
    fmt = None

    @property
    def name(self):
        raise NotImplementedError()

    def _load_img(self, img):
        return read_image(img)

    def _run(self, img, quality):
        start = time.time()
        tmp = io.BytesIO()
        img.save(tmp, format=self.fmt, quality=int(quality))
        enc_time = time.time() - start
        tmp.seek(0)
        size = tmp.getbuffer().nbytes

        start = time.time()
        rec = Image.open(tmp)
        rec.load()
        dec_time = time.time() - start

        psnr_val, msssim_val = compute_metrics(rec, img)
        bpp_val = float(size) * 8 / (img.size[0] * img.size[1])

        return {
            'psnr': psnr_val,
            'msssim': msssim_val,
            'bpp': bpp_val,
            'encoding_time': enc_time,
            'decoding_time': dec_time,
        }


class JPEG(PillowCodec):
    """Use libjpeg linked in Pillow"""
    fmt = 'jpeg'
    _description = f'JPEG. Pillow version {PIL.__version__}'

    @property
    def name(self):
        return 'JPEG'


class WebP(PillowCodec):
    """Use libwebp linked in Pillow"""
    fmt = 'webp'
    _description = f'WebP. Pillow version {PIL.__version__}'

    @property
    def name(self):
        return 'WebP'


class BinaryCodec(Codec):
    """Call a external binary."""
    fmt = None

    def _run(self, img, quality):
        fd0, png_filepath = mkstemp(suffix='.png')
        fd1, out_filepath = mkstemp(suffix=self.fmt)

        # Encode
        start = time.time()
        run_command(self._get_encode_cmd(img, quality, out_filepath))
        enc_time = time.time() - start
        size = filesize(out_filepath)

        # Decode
        start = time.time()
        run_command(self._get_decode_cmd(out_filepath, png_filepath))
        dec_time = time.time() - start

        # Read image
        img = read_image(img)
        rec = read_image(png_filepath)
        os.close(fd0)
        os.remove(png_filepath)
        os.close(fd1)
        os.remove(out_filepath)

        psnr_val, msssim_val = compute_metrics(rec, img)
        bpp_val = float(size) * 8 / (img.size[0] * img.size[1])

        return {
            'psnr': psnr_val,
            'msssim': msssim_val,
            'bpp': bpp_val,
            'encoding_time': enc_time,
            'decoding_time': dec_time,
        }

    def _get_encode_cmd(self, img, quality, out_filepath):
        raise NotImplementedError()

    def _get_decode_cmd(self, out_filepath, rec_filepath):
        raise NotImplementedError()


class JPEG2000(BinaryCodec):
    """Use ffmpeg version.
    (Not built-in support in default Pillow builds)
    """
    fmt = '.jp2'

    @property
    def name(self):
        return 'JPEG2000'

    @property
    def description(self):
        return f'JPEG2000. ffmpeg version {_get_ffmpeg_version()}'

    def _get_encode_cmd(self, img, quality, out_filepath):
        cmd = [
            'ffmpeg',
            '-loglevel',
            'panic',
            '-y',
            '-i',
            img,
            '-vcodec',
            'jpeg2000',
            '-pix_fmt',
            'yuv420p',
            '-c:v',
            'libopenjpeg',
            '-compression_level',
            quality,
            out_filepath,
        ]
        return cmd

    def _get_decode_cmd(self, out_filepath, rec_filepath):
        cmd = [
            'ffmpeg', '-loglevel', 'panic', '-y', '-i', out_filepath,
            rec_filepath
        ]
        return cmd


class AV1ffmpeg(BinaryCodec):
    """Use ffmpeg libaom-av1 version.
    """
    fmt = '.ivf'

    @property
    def name(self):
        return 'AV1ffmpeg'

    @property
    def description(self):
        return f'AV1ffmpeg: libaom-av1. ffmpeg version {_get_ffmpeg_version()}'

    def _get_encode_cmd(self, img, quality, out_filepath):
        cmd = [
            'ffmpeg',
            '-loglevel',
            'panic',
            '-y',
            '-i',
            img,
            '-strict',
            'experimental',
            '-pix_fmt',
            'yuv420p',
            '-c:v',
            'libaom-av1',
            '-crf',
            quality,
            out_filepath,
        ]
        return cmd

    def _get_decode_cmd(self, out_filepath, rec_filepath):
        cmd = [
            'ffmpeg', '-loglevel', 'panic', '-y', '-i', out_filepath,
            rec_filepath
        ]
        return cmd


<<<<<<< HEAD
class AV1(Codec):
    """AV1: AOM reference software"""

    fmt = '.bin'

    @property
    def description(self):
        return 'AV1'

    @property
    def name(self):
        return 'AV1'

    @classmethod
    def setup_args(cls, parser):
        super().setup_args(parser)
        parser.add_argument('-b',
                            '--build-dir',
                            metavar='',
                            type=str,
                            required=True,
                            help='AOM build dir')
        parser.add_argument('-c',
                            '--config',
                            metavar='',
                            type=str,
                            required=True,
                            help='AOM config file')
        parser.add_argument('--rgb',
                            action='store_true',
                            help='Use RGB color space (over YCbCr)')

    def _set_args(self, args):
        args = super()._set_args(args)
        self.encoder_path = get_vtm_encoder_path(args.build_dir)
        self.decoder_path = get_vtm_decoder_path(args.build_dir)
        self.config_path = args.config
        self.rgb = args.rgb
        return args

    def _run(self, img, quality):
        if not 0 <= quality <= 51:
            raise ValueError(f'Invalid quality value: {quality} (0,51)')

        # Convert input image to yuv 444 file
        arr = np.asarray(read_image(img))
        fd, yuv_path = mkstemp(suffix='.yuv')
        out_filepath = os.path.splitext(yuv_path)[0] + '.bin'

        arr = arr.transpose((2, 0, 1))  # color channel first

        if not self.rgb:
            arr = rgb2ycbcr(arr)

        with open(yuv_path, 'wb') as f:
            f.write(arr.tobytes())

        # Encode
        height, width = arr.shape[1:]
        cmd = [
            self.encoder_path,
            '-i',
            yuv_path,
            '-c',
            self.config_path,
            '-q',
            quality,
            '-o',
            '/dev/null',
            '-b',
            out_filepath,
            '-wdt',
            width,
            '-hgt',
            height,
            '-fr',
            '1',
            '-f',
            '1',
            '--InputChromaFormat=444',
            '--InputBitDepth=8',
            '--ConformanceMode=1'
        ]

        if self.rgb:
            cmd += [
                '--InputColourSpaceConvert=RGBtoGBR',
                '--SNRInternalColourSpace=1',
                '--OutputInternalColourSpace=0',
            ]
        start = time.time()
        run_command(cmd)
        enc_time = time.time() - start

        # cleanup encoder input
        os.close(fd)
        os.unlink(yuv_path)

        # Decode
        cmd = [self.decoder_path, '-b', out_filepath, '-o', yuv_path, '-d', 8]
        if self.rgb:
            cmd.append('--OutputInternalColourSpace=GBRtoRGB')

        start = time.time()
        run_command(cmd)
        dec_time = time.time() - start

        # Compute PSNR
        rec_arr = np.fromfile(yuv_path, dtype=np.uint8)
        rec_arr = rec_arr.reshape(arr.shape)
        bitdepth = 8
        arr = arr.astype(np.float32) / (2**bitdepth - 1)
        rec_arr = rec_arr.astype(np.float32) / (2**bitdepth - 1)
        if not self.rgb:
            arr = ycbcr2rgb(arr)
            rec_arr = ycbcr2rgb(rec_arr)
        psnr_val, msssim_val = compute_metrics(arr, rec_arr, max_val=1.)

        bpp = filesize(out_filepath) * 8. / (height * width)

        # Cleanup
        os.unlink(yuv_path)
        os.unlink(out_filepath)

        return {
            'psnr': psnr_val,
            'msssim': msssim_val,
            'bpp': bpp,
            'encoding_time': enc_time,
            'decoding_time': dec_time
        }


=======
>>>>>>> 9a635363
class BPG(BinaryCodec):
    """BPG from Fabrice Bellard."""
    fmt = '.bpg'

    @property
    def name(self):
        return f'BPG {self.bitdepth}b {self.subsampling_mode} {self.encoder} {self.color_mode}'

    @property
    def description(self):
        return f'BPG. BPG version {_get_bpg_version(self.encoder_path)}'

    @classmethod
    def setup_args(cls, parser):
        super().setup_args(parser)
        parser.add_argument('-m',
                            choices=['420', '444'],
                            default='444',
                            help='subsampling mode (default: %(default)s)')
        parser.add_argument('-b',
                            choices=['8', '10'],
                            default='8',
                            help='bitdepth (default: %(default)s)')
        parser.add_argument('-c',
                            choices=['rgb', 'ycbcr'],
                            default='ycbcr',
                            help='colorspace  (default: %(default)s)')
        parser.add_argument('-e',
                            choices=['jctvc', 'x265'],
                            default='x265',
                            help='HEVC implementation (default: %(default)s)')
        parser.add_argument('--encoder-path',
                            default='bpgenc',
                            help='BPG encoder path')
        parser.add_argument('--decoder-path',
                            default='bpgdec',
                            help='BPG decoder path')

    def _set_args(self, args):
        args = super()._set_args(args)
        self.color_mode = args.c
        self.encoder = args.e
        self.subsampling_mode = args.m
        self.bitdepth = args.b
        self.encoder_path = args.encoder_path
        self.decoder_path = args.decoder_path
        return args

    def _get_encode_cmd(self, img, quality, out_filepath):
        if not 0 <= quality <= 51:
            raise ValueError(f'Invalid quality value: {quality} (0,51)')
        cmd = [
            self.encoder_path,
            '-o',
            out_filepath,
            '-q',
            str(quality),
            '-f',
            self.subsampling_mode,
            '-e',
            self.encoder,
            '-c',
            self.color_mode,
            '-b',
            self.bitdepth,
            img,
        ]
        return cmd

    def _get_decode_cmd(self, out_filepath, rec_filepath):
        cmd = [self.decoder_path, '-o', rec_filepath, out_filepath]
        return cmd


class TFCI(BinaryCodec):
    """Tensorflow image compression format from tensorflow/compression"""

    fmt = '.tfci'
    _models = [
        'bmshj2018-factorized-mse',
        'bmshj2018-hyperprior-mse',
        'mbt2018-mean-mse',
    ]

    @property
    def description(self):
        return 'TFCI'

    @property
    def name(self):
        return f'{self.model}'

    @classmethod
    def setup_args(cls, parser):
        super().setup_args(parser)
        parser.add_argument('-m',
                            '--model',
                            choices=cls._models,
                            default=cls._models[0],
                            help='model architecture (default: %(default)s)')
        parser.add_argument(
            '-p',
            '--path',
            required=True,
            help='tfci python script path (default: %(default)s)')

    def _set_args(self, args):
        args = super()._set_args(args)
        self.model = args.model
        self.tfci_path = args.path
        return args

    def _get_encode_cmd(self, img, quality, out_filepath):
        if not 1 <= quality <= 8:
            raise ValueError(f'Invalid quality value: {quality} (1, 8)')
        cmd = [
            sys.executable,
            self.tfci_path,
            'compress',
            f'{self.model}-{quality:d}',
            img,
            out_filepath,
        ]
        return cmd

    def _get_decode_cmd(self, out_filepath, rec_filepath):
        cmd = [
            sys.executable, self.tfci_path, 'decompress', out_filepath,
            rec_filepath
        ]
        return cmd


def get_vtm_encoder_path(build_dir):
    system = platform.system()
    try:
        elfnames = {'Darwin': 'EncoderApp', 'Linux': 'EncoderAppStatic'}
        return os.path.join(build_dir, elfnames[system])
    except KeyError:
        raise RuntimeError(f'Unsupported platform "{system}"')


def get_vtm_decoder_path(build_dir):
    system = platform.system()
    try:
        elfnames = {'Darwin': 'DecoderApp', 'Linux': 'DecoderAppStatic'}
        return os.path.join(build_dir, elfnames[system])
    except KeyError:
        raise RuntimeError(f'Unsupported platform "{system}"')


class VTM(Codec):
    """VTM: VVC reference software"""

    fmt = '.bin'

    @property
    def description(self):
        return 'VTM'

    @property
    def name(self):
        return 'VTM'

    @classmethod
    def setup_args(cls, parser):
        super().setup_args(parser)
        parser.add_argument('-b',
                            '--build-dir',
                            metavar='',
                            type=str,
                            required=True,
                            help='VTM build dir')
        parser.add_argument('-c',
                            '--config',
                            metavar='',
                            type=str,
                            required=True,
                            help='VTM config file')
        parser.add_argument('--rgb',
                            action='store_true',
                            help='Use RGB color space (over YCbCr)')

    def _set_args(self, args):
        args = super()._set_args(args)
        self.encoder_path = get_vtm_encoder_path(args.build_dir)
        self.decoder_path = get_vtm_decoder_path(args.build_dir)
        self.config_path = args.config
        self.rgb = args.rgb
        return args

    def _run(self, img, quality):
        if not 0 <= quality <= 51:
            raise ValueError(f'Invalid quality value: {quality} (0,51)')

        # Convert input image to yuv 444 file
        arr = np.asarray(read_image(img))
        fd, yuv_path = mkstemp(suffix='.yuv')
        out_filepath = os.path.splitext(yuv_path)[0] + '.bin'

        arr = arr.transpose((2, 0, 1))  # color channel first

        if not self.rgb:
            arr = rgb2ycbcr(arr)

        with open(yuv_path, 'wb') as f:
            f.write(arr.tobytes())

        # Encode
        height, width = arr.shape[1:]
        cmd = [
            self.encoder_path, '-i', yuv_path, '-c', self.config_path, '-q',
            quality, '-o', '/dev/null', '-b', out_filepath, '-wdt', width,
            '-hgt', height, '-fr', '1', '-f', '1', '--InputChromaFormat=444',
            '--InputBitDepth=8', '--ConformanceMode=1'
        ]

        if self.rgb:
            cmd += [
                '--InputColourSpaceConvert=RGBtoGBR',
                '--SNRInternalColourSpace=1',
                '--OutputInternalColourSpace=0',
            ]
        start = time.time()
        run_command(cmd)
        enc_time = time.time() - start

        # cleanup encoder input
        os.close(fd)
        os.unlink(yuv_path)

        # Decode
        cmd = [self.decoder_path, '-b', out_filepath, '-o', yuv_path, '-d', 8]
        if self.rgb:
            cmd.append('--OutputInternalColourSpace=GBRtoRGB')

        start = time.time()
        run_command(cmd)
        dec_time = time.time() - start

        # Compute PSNR
        rec_arr = np.fromfile(yuv_path, dtype=np.uint8)
        rec_arr = rec_arr.reshape(arr.shape)
        bitdepth = 8
        arr = arr.astype(np.float32) / (2**bitdepth - 1)
        rec_arr = rec_arr.astype(np.float32) / (2**bitdepth - 1)
        if not self.rgb:
            arr = ycbcr2rgb(arr)
            rec_arr = ycbcr2rgb(rec_arr)
        psnr_val, msssim_val = compute_metrics(arr, rec_arr, max_val=1.)

        bpp = filesize(out_filepath) * 8. / (height * width)

        # Cleanup
        os.unlink(yuv_path)
        os.unlink(out_filepath)

        return {
            'psnr': psnr_val,
            'msssim': msssim_val,
            'bpp': bpp,
            'encoding_time': enc_time,
            'decoding_time': dec_time
        }


class HM(Codec):
    """HM: H.265/HEVC reference software"""

    fmt = '.bin'

    @property
    def description(self):
        return 'HM'

    @property
    def name(self):
        return 'HM'

    @classmethod
    def setup_args(cls, parser):
        super().setup_args(parser)
        parser.add_argument('-b',
                            '--build-dir',
                            metavar='',
                            type=str,
                            required=True,
                            help='HM build dir')
        parser.add_argument('-c',
                            '--config',
                            metavar='',
                            type=str,
                            required=True,
                            help='HM config file')
        parser.add_argument('--rgb',
                            action='store_true',
                            help='Use RGB color space (over YCbCr)')

    def _set_args(self, args):
        args = super()._set_args(args)
        self.encoder_path = os.path.join(args.build_dir, "TAppEncoderStatic")
        self.decoder_path = os.path.join(args.build_dir, "TAppDecoderStatic")
        self.config_path = args.config
        self.rgb = args.rgb
        return args

    def _run(self, img, quality):
        if not 0 <= quality <= 51:
            raise ValueError(f'Invalid quality value: {quality} (0,51)')

        # Convert input image to yuv 444 file
        arr = np.asarray(read_image(img))
        fd, yuv_path = mkstemp(suffix='.yuv')
        out_filepath = os.path.splitext(yuv_path)[0] + '.bin'

        arr = arr.transpose((2, 0, 1))  # color channel first

        if not self.rgb:
            arr = rgb2ycbcr(arr)

        with open(yuv_path, 'wb') as f:
            f.write(arr.tobytes())

        # Encode
        height, width = arr.shape[1:]
        cmd = [
            self.encoder_path, '-i', yuv_path, '-c', self.config_path, '-q',
            quality, '-o', '/dev/null', '-b', out_filepath, '-wdt', width,
            '-hgt', height, '-fr', '1', '-f', '1', '--InputChromaFormat=444',
            '--InputBitDepth=8', '--SEIDecodedPictureHash', '--Level=5.1',
            '--CUNoSplitIntraACT=0', '--ConformanceMode=1',
        ]

        if self.rgb:
            cmd += [
                '--InputColourSpaceConvert=RGBtoGBR',
                '--SNRInternalColourSpace=1',
                '--OutputInternalColourSpace=0',
            ]
        start = time.time()

        run_command(cmd)
        enc_time = time.time() - start

        # cleanup encoder input
        os.close(fd)
        os.unlink(yuv_path)

        # Decode
        cmd = [self.decoder_path, '-b', out_filepath, '-o', yuv_path, '-d', 8]

        if self.rgb:
            cmd.append('--OutputInternalColourSpace=GBRtoRGB')

        start = time.time()
        run_command(cmd)
        dec_time = time.time() - start
        # Compute PSNR
        rec_arr = np.fromfile(yuv_path, dtype=np.uint8)
        rec_arr = rec_arr.reshape(arr.shape)
        bitdepth = 8
        arr = arr.astype(np.float32) / (2**bitdepth - 1)
        rec_arr = rec_arr.astype(np.float32) / (2**bitdepth - 1)
        if not self.rgb:
            arr = ycbcr2rgb(arr)
            rec_arr = ycbcr2rgb(rec_arr)
        psnr_val, msssim_val = compute_metrics(arr, rec_arr, max_val=1.)

        bpp = filesize(out_filepath) * 8. / (height * width)

        # Cleanup
        os.unlink(yuv_path)
        os.unlink(out_filepath)

        return {
            'psnr': psnr_val,
            'msssim': msssim_val,
            'bpp': bpp,
            'encoding_time': enc_time,
            'decoding_time': dec_time
        }


codecs = [JPEG, WebP, JPEG2000, BPG, TFCI, VTM, HM, AV1ffmpeg]


def collect(codec: Codec,
            dataset: str,
            qualities: List[int],
            num_jobs: int = 1):
    filepaths = [
        os.path.join(dataset, f) for f in os.listdir(dataset)
        if os.path.splitext(f)[-1].lower() in IMG_EXTENSIONS
    ]

    pool = mp.Pool(num_jobs) if num_jobs > 1 else None

    if len(filepaths) == 0:
        print('No images found in the dataset directory')
        sys.exit(1)

    args = [(f, q, i) for i, q in enumerate(qualities) for f in filepaths]
    if pool:
        rv = pool.starmap(codec.run, args)
    else:
        rv = list(starmap(codec.run, args))

    results = [defaultdict(float) for _ in range(len(qualities))]
    for i, metrics in rv:
        for k, v in metrics.items():
            results[i][k] += v
    for i, _ in enumerate(results):
        for k, v in results[i].items():
            results[i][k] = v / len(filepaths)

    # list of dict -> dict of list
    out = defaultdict(list)
    for r in results:
        for k, v in r.items():
            out[k].append(v)
    return out


def setup_args():
    description = 'Collect codec metrics.'
    parser = argparse.ArgumentParser(description=description)
    subparsers = parser.add_subparsers(dest='codec', help='Select codec')
    subparsers.required = True
    return parser, subparsers


def setup_common_args(parser):
    parser.add_argument('dataset', type=str)
    parser.add_argument('-j',
                        '--num-jobs',
                        type=int,
                        metavar='N',
                        default=1,
                        help='Number of parallel jobs (default: %(default)s)')
    parser.add_argument('-q',
                        '--quality',
                        dest='qualities',
                        metavar='',
                        default=[75],
                        nargs='*',
                        type=int,
                        help='quality parameter (default: %(default)s)')


def main(argv):
    parser, subparsers = setup_args()
    for c in codecs:
        cparser = subparsers.add_parser(c.__name__.lower(),
                                        help=f'{c.__name__}')
        c.setup_args(cparser)
    args = parser.parse_args(argv)

    codec_cls = next(c for c in codecs if c.__name__.lower() == args.codec)
    codec = codec_cls(args)
    results = collect(codec, args.dataset, args.qualities, args.num_jobs)

    output = {
        'name': codec.name,
        'description': codec.description,
        'results': results,
    }

    print(json.dumps(output, indent=2))


if __name__ == '__main__':
    main(sys.argv[1:])<|MERGE_RESOLUTION|>--- conflicted
+++ resolved
@@ -344,7 +344,7 @@
     def _get_encode_cmd(self, img, quality, out_filepath):
         cmd = [
             'ffmpeg',
-            '-loglevel',
+             '-loglevel',
             'panic',
             '-y',
             '-i',
@@ -369,7 +369,6 @@
         return cmd
 
 
-<<<<<<< HEAD
 class AV1(Codec):
     """AV1: AOM reference software"""
 
@@ -503,8 +502,6 @@
         }
 
 
-=======
->>>>>>> 9a635363
 class BPG(BinaryCodec):
     """BPG from Fabrice Bellard."""
     fmt = '.bpg'
@@ -888,7 +885,7 @@
         }
 
 
-codecs = [JPEG, WebP, JPEG2000, BPG, TFCI, VTM, HM, AV1ffmpeg]
+codecs = [JPEG, WebP, JPEG2000, BPG, TFCI, VTM, HM, AV1ffmpeg, AV1]
 
 
 def collect(codec: Codec,
